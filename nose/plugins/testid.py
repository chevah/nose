"""
This plugin adds a test id (like #1) to each test name output. After
you've run once to generate test ids, you can re-run individual
tests by activating the plugin and passing the ids (with or
without the # prefix) instead of test names.

For example, if your normal test run looks like::

  % nosetests -v
  tests.test_a ... ok
  tests.test_b ... ok
  tests.test_c ... ok

When adding ``--with-id`` you'll see::

  % nosetests -v --with-id
  #1 tests.test_a ... ok
  #2 tests.test_b ... ok
  #2 tests.test_c ... ok

Then you can re-run individual tests by supplying just an id number::

  % nosetests -v --with-id 2
  #2 tests.test_b ... ok

You can also pass multiple id numbers::

  % nosetests -v --with-id 2 3
  #2 tests.test_b ... ok
  #3 tests.test_c ... ok
  
Since most shells consider '#' a special character, you can leave it out when
specifying a test id.

Note that when run without the -v switch, no special output is displayed, but
the ids file is still written.

Looping over failed tests
-------------------------

This plugin also adds a mode that will direct the test runner to record
failed tests. Subsequent test runs will then run only the tests that failed
last time. Activate this mode with the ``--failed`` switch::

 % nosetests -v --failed
 #1 test.test_a ... ok
 #2 test.test_b ... ERROR
 #3 test.test_c ... FAILED
 #4 test.test_d ... ok
 
On the second run, only tests #2 and #3 will run::

 % nosetests -v --failed
 #2 test.test_b ... ERROR
 #3 test.test_c ... FAILED

As you correct errors and tests pass, they'll drop out of subsequent runs.

First::

 % nosetests -v --failed
 #2 test.test_b ... ok
 #3 test.test_c ... FAILED

Second::

 % nosetests -v --failed
 #3 test.test_c ... FAILED

When all tests pass, the full set will run on the next invocation.

First::

 % nosetests -v --failed
 #3 test.test_c ... ok

Second::
 
 % nosetests -v --failed
 #1 test.test_a ... ok
 #2 test.test_b ... ok
 #3 test.test_c ... ok
 #4 test.test_d ... ok

.. note ::

  If you expect to use ``--failed`` regularly, it's a good idea to always run
  run using the ``--with-id`` option. This will ensure that an id file is
  always created, allowing you to add ``--failed`` to the command line as soon
  as you have failing tests. Otherwise, your first run using ``--failed`` will
  (perhaps surprisingly) run *all* tests, because there won't be an id file
  containing the record of failed tests from your previous run.
  
"""
__test__ = False

import logging
import os
from nose.plugins import Plugin
from nose.util import src, set

try:
    from cPickle import dump, load
except ImportError:
    from pickle import dump, load

log = logging.getLogger(__name__)


class TestId(Plugin):
    """
    Activate to add a test id (like #1) to each test name output. Activate
    with --failed to rerun failing tests only.
    """
    name = 'id'
    idfile = None
    collecting = True
    loopOnFailed = False

    def options(self, parser, env):
        """Register commandline options.
        """
        Plugin.options(self, parser, env)
        parser.add_option('--id-file', action='store', dest='testIdFile',
                          default='.noseids', metavar="FILE",
                          help="Store test ids found in test runs in this "
                          "file. Default is the file .noseids in the "
                          "working directory.")
        parser.add_option('--failed', action='store_true',
                          dest='failed', default=False,
                          help="Run the tests that failed in the last "
                          "test run.")

    def configure(self, options, conf):
        """Configure plugin.
        """
        Plugin.configure(self, options, conf)
        if options.failed:
            self.enabled = True
            self.loopOnFailed = True
            log.debug("Looping on failed tests")
        self.idfile = os.path.expanduser(options.testIdFile)
        if not os.path.isabs(self.idfile):
            self.idfile = os.path.join(conf.workingDir, self.idfile)
        self.id = 1
        # Ids and tests are mirror images: ids are {id: test address} and
        # tests are {test address: id}
        self.ids = {}
        self.tests = {}
        self.failed = []
        self.source_names = []
        # used to track ids seen when tests is filled from
        # loaded ids file
        self._seen = {}
        self._write_hashes = options.verbosity >= 2

    def finalize(self, result):
        """Save new ids file, if needed.
        """
        if result.wasSuccessful():
            self.failed = []
        if self.collecting:
            ids = dict(zip(self.tests.values(), self.tests.keys()))
        else:
            ids = self.ids
        fh = open(self.idfile, 'w')
        dump({'ids': ids,
              'failed': self.failed,
              'source_names': self.source_names}, fh)
        fh.close()
        log.debug('Saved test ids: %s, failed %s to %s',
                  ids, self.failed, self.idfile)

    def loadTestsFromNames(self, names, module=None):
        """Translate ids in the list of requested names into their
        test addresses, if they are found in my dict of tests.
        """
        log.debug('ltfn %s %s', names, module)
        try:
            fh = open(self.idfile, 'r')
            data = load(fh)
            if 'ids' in data:
                self.ids = data['ids']
                self.failed = data['failed']
                self.source_names = data['source_names']
            else:
                # old ids field
                self.ids = data
                self.failed = []
                self.source_names = names
            if self.ids:
                self.id = max(self.ids) + 1
                self.tests = dict(zip(self.ids.values(), self.ids.keys()))
            else:
                self.id = 1
            log.debug(
                'Loaded test ids %s tests %s failed %s sources %s from %s',
                self.ids, self.tests, self.failed, self.source_names,
                self.idfile)
            fh.close()
        except IOError:
            log.debug('IO error reading %s', self.idfile)

        if self.loopOnFailed and self.failed:
            self.collecting = False
            names = self.failed
            self.failed = []
        # I don't load any tests myself, only translate names like '#2'
        # into the associated test addresses
        translated = []
        new_source = []
        really_new = []
        for name in names:
            trans = self.tr(name)
            if trans != name:
                translated.append(trans)
            else:
                new_source.append(name)
        # names that are not ids and that are not in the current
        # list of source names go into the list for next time
        if new_source:
            new_set = set(new_source)
            old_set = set(self.source_names)
            log.debug("old: %s new: %s", old_set, new_set)
            really_new = [s for s in new_source
                          if not s in old_set]
            if really_new:
                # remember new sources
                self.source_names.extend(really_new)
            if not translated:
                # new set of source names, no translations
                # means "run the requested tests"
                names = new_source
        else:
            # no new names to translate and add to id set
            self.collecting = False
        log.debug("translated: %s new sources %s names %s",
                  translated, really_new, names)
        return (None, translated + really_new or names)

    def makeName(self, addr):
        log.debug("Make name %s", addr)
        filename, module, call = addr
        if filename is not None:
            head = src(filename)
        else:
            head = module
        if call is not None:
            return "%s:%s" % (head, call)
        return head

    def setOutputStream(self, stream):
        """Get handle on output stream so the plugin can print id #s
        """
        self.stream = stream

    def startTest(self, test):
        """Maybe output an id # before the test name.

        Example output::

          #1 test.test ... ok
          #2 test.test_two ... ok

        """
        adr = test.address()
        log.debug('start test %s (%s)', adr, adr in self.tests)
        if adr in self.tests:
            if adr in self._seen:
                self.write('   ')
            else:
                self.write('#%s ' % self.tests[adr])
                self._seen[adr] = 1
            return
        self.tests[adr] = self.id
        self.write('#%s ' % self.id)
        self.id += 1

    def afterTest(self, test):
        # None means test never ran, False means failed/err
        if test.passed is False:
<<<<<<< HEAD
            key = str(self.tests[test.address()])
            if key not in self.failed:
                self.failed.append(key)

=======
            try:
                key = str(self.tests[test.address()])
            except KeyError:
                # an early error was called (before startTest)
                pass
            else:
                if key not in self.failed:
                    self.failed.append(key)
        
>>>>>>> 770fb711
    def tr(self, name):
        log.debug("tr '%s'", name)
        try:
            key = int(name.replace('#', ''))
        except ValueError:
            return name
        log.debug("Got key %s", key)
        # I'm running tests mapped from the ids file,
        # not collecting new ones
        if key in self.ids:
            return self.makeName(self.ids[key])
        return name

    def write(self, output):
        if self._write_hashes:
            self.stream.write(output)<|MERGE_RESOLUTION|>--- conflicted
+++ resolved
@@ -279,22 +279,15 @@
     def afterTest(self, test):
         # None means test never ran, False means failed/err
         if test.passed is False:
-<<<<<<< HEAD
-            key = str(self.tests[test.address()])
-            if key not in self.failed:
-                self.failed.append(key)
-
-=======
             try:
                 key = str(self.tests[test.address()])
             except KeyError:
-                # an early error was called (before startTest)
+                # never saw this test -- startTest didn't run
                 pass
             else:
                 if key not in self.failed:
                     self.failed.append(key)
-        
->>>>>>> 770fb711
+
     def tr(self, name):
         log.debug("tr '%s'", name)
         try:
