1.0.1

<<<<<<< HEAD
- Code coverage plugin now uses native HTML generation when coverage 3 is
  installed (#264). Thanks to Timothee Peignier for the patch.
- Xunit plugin now shows test run time in fractions of a second (#317)
- @attr (from nose.plugins.attrib) can now be used as a class decorator (#292)
- Fixed problems with SkipTest in Python 3.2 (#389)
- Fixes Xunit plugin to handle non-UTF8 characters (#395)
- Makes --plugins more succinct when there are no options (#235)

1.0.0
=======
- Fixed bug in doctest plugin under python 3. Thanks to Thomas Kluyver
  for the patch. (#391)
- Fixed bug in tests for twisted tools. Thanks to Thomas Kluyver
  for the patch.

1.0
>>>>>>> ba1074e5

- Made nose compatible with python 3. **Huge** thanks to Alex "foogod"
  Stewart!

0.11.4

- Made nose compatible with Python 2.7.

0.11.3

- Fixed default plugin manager's use of plugin overriding. Thanks to
  rob.daylife for the bug report and patch. (#323).

0.11.2

- Changed plugin loading so that external plugins loaded via extension
  points can override builtin plugins with the same name.
- Updated multiprocess plugin and nose's packaging to allow multiprocess
  plugin to work on Windows (#265).
- Fixed bug in xunit plugin's interaction with suites and errors in
  module-level setup. Thanks to Mark McCague for the bug report (#279).
- Fixed bug in nose.loader.TestLoader that allowed Test classes that raise
  exceptions in __init__ to crash the test run (#269).
- Fixed bugs in nose's test suite that caused spurious failures on Windows.
- Fixed bug in twisted tools: delayed calls were not shut down on
  reactor stop. Thanks to abbeyj for the patch (#278).
- Fixed bug where root log handlers were not cleared. For example, this was
  emitting unwanted messages when testing Google App Engine websites.
- Fixed bug in test names output by xunit plugin. Thanks to Philip
  Jenvey for the bug report and patch (#280).
- Fixed bug in profile plugin that caused stats to fail to print under Python
  2.5 and later. Thanks to djs at n-cube dot org for the bug report (#285).
- Improved logcapture filtering, with default setting to filter out log
  messages from nose itself. Thanks to gfxmonk for the patch (#277).
- The xunit plugin now tags skipped tests with a <skipped> testcase tag, and
  prevents the XML from containing invalid control characters.
- Updated nose to be compatible with python 2.7 (#305).
- Updated loading of usage document to allow nose to run from within
  an egg archive (#288).
- Fixed IronPython checks to make nose compatible with more versions
  of IronPython. Thanks to Kevin Mitchell for the patch (#316).

0.11.1

- Fixed bug in xunit plugin xml escaping. Thanks to Nat Williams for the bug
  report (#266).
- Fixed bug in xunit plugin that could cause test run to crash after certain
  types of errors or actions by other plugins.
- Fixed bug in testid plugin that could cause test run to crash after certain
  types of errors or actions by other plugins.
- Fixed bug in collect only plugin that caused it to fail when collecting from
  test generators.
- Fixed some broken html in docs.

0.11

- Added multiprocess plugin that allows tests to be run in parallel
  across multiple processes.
- Added logcapture plugin that captures logging messages and prints them with
  failing tests. Thanks to Max Ischenko for the implementation.
- Added optional HTML coverage reports to coverage plugin. Thanks to Augie
  Fackler for the patch.
- Added plugin that enables collection of tests in all modules. Thanks to
  Peter Fein for the patch (#137).
- Added --failed option to testid plugin. When this option is in effect, if
  any tests failed in the previous test run (so long as testid was active for
  that test run) only the failed tests will run.
- Made it possible to 'yield test' in addition to 'yield test,' from test
  generators. Thanks to Chad Whitacre for the patch (#230).
- Fixed bug that caused traceback inspector to fail when source code file
  could not be found. Thanks to Philip Jenvey for the bug report and patch
  (#236).
- Fixed some issues limiting compatibility with IronPython. Thanks to Kevin
  Mitchell for the patch.
- Added support for module and test case fixtures in doctest files (#60).
- Added --traverse-namespace commandline option that restores old default
  behavior of following all package __path__ entries when loading tests from
  packages. Thanks to Philip Jenvey for the patch (#167).
- Added --first-package-wins commandline option to better support testing
  parts of namespace packages. Thanks to Jason Coombs for the bug report
  (#197).
- Added versioned nosetests scripts (#123).
- Fixed bug that would cause context teardown to fail to run in some
  cases. Thanks to John Shaw for the bug report and patch (#234).
- Enabled doctest plugin to use variable other than "_" as the default result
  variable. Thanks to Matt Good for the patch (#163).
- Fixed bug that would cause unicode output to crash output capture. Thanks to
  schickb for the bug report (#227).
- Added setUp and tearDown as valid names for module-level fixtures. Thanks to
  AgilityNerd for the patch (#211).
- Fixed bug in list of valid names for package-level fixtures. Thanks to
  Philip Jenvey for the patch (#237).
- Updated man page generation using hacked up manpage writer from
  docutils sandbox. Thanks grubert@users.sourceforge.net for the
  original module.

0.10.4

- nose is now compatible with python 2.6.

0.10.3

- Fixed bug in nosetests setup command that caused an exception to be raised
  if run with options. Thanks to Philip Jenvey for the bug report (#191).
- Raised score of coverage plugin to 200, so that it will execute before
  default-score plugins, and so be able to catch more import-time code. Thanks
  to Ned Batchelder for the bug report and patch (#190).

0.10.2

- nose now runs under jython (jython svn trunk only at this time). Thanks to
  Philip Jenvey, Pam Zerbinos and the other pycon sprinters (#160).
- Fixed bugs in loader, default plugin manager, and other modules that
  caused plugin exceptions to be swallowed (#152, #155). Thanks to John J
  Lee for the bug report and patch.
- Added selftest.py script, used to test a non-installed distribution of
  nose (#49). Thanks to Antoine Pitrou and John J Lee for the bug report and
  patches.
- Fixed bug in nose.importer that caused errors with namespace
  packages. Thanks to Philip Jenvey for the bug report and patch (#164).
- Fixed bug in nose.tools.with_setup that prevented use of multiple
  @with_setup decorators. Thanks to tlesher for the bug report (#151).
- Fixed bugs in handling of context fixtures for tests imported into a
  package. Thanks to Gary Bernhardt for the bug report (#145).
- Fixed bugs in handling of config files and config file options for plugins
  excluded by a RestrictedPluginManager. Thanks to John J Lee and Philip
  Jenvey for the bug reports and patches (#158, #166).
- Updated ErrorClass exception reporting to be shorter and more clear. Thanks
  to John J Lee for the patch (#142).
- Allowed plugins to load tests from modules starting with '_'. Thanks to John
  J Lee for the patch (#82).
- Updated documentation about building as rpm (#127).
- Updated config to make including executable files the default on
  IronPython as well as on Windows. Thanks to sanxiyn for the bug
  report and patch (#183).
- Fixed a python 2.3 incompatibility in errorclass_failure.rst
  (#173). Thanks to Philip Jenvey for the bug report and patch.
- Classes with metaclasses can now be collected as tests (#153).
- Made sure the document tree in the selector plugin test is accurate
  and tested (#144). Thanks to John J Lee for the bug report and
  patch.
- Fixed stack level used when dropping into pdb in a doctest
  (#154). Thanks to John J Lee for the bug report and patch.
- Fixed bug in ErrorClassPlugin that made some missing keyword
  argument errors obscure (#159). Thanks to Philip Jenvey for the bug
  report and patch.

0.10.1

- Fixed bug in capture plugin that caused it to record captured output
  on the test in the wrong attribute (#113).
- Fixed bug in result proxy that caused tests to fail if they accessed
  certain result attibutes directly (#114). Thanks to Neilen Marais
  for the bug report.
- Fixed bug in capture plugin that caused other error formatters
  changes to be lost if no output was captured (#124). Thanks to
  someone at ilorentz.org for the bug report.
- Fixed several bugs in the nosetests setup command that made some
  options unusable and the command itself unusable when no options
  were set (#125, #126, #128). Thanks to Alain Poirier for the bug
  reports.
- Fixed bug in handling of string errors (#130). Thanks to schl... at
  uni-oldenburg.de for the bug report.
- Fixed bug in coverage plugin option handling that prevented
  --cover-package=mod1,mod2 from working (#117). Thanks to Allen
  Bierbaum for the patch.
- Fixed bug in profiler plugin that prevented output from being
  produced when output capture was enabled on python 2.5
  (#129). Thanks to James Casbon for the patch.
- Fixed bug in adapting 0.9 plugins to 0.10 (#119 part one). Thanks to
  John J Lee for the bug report and tests.
- Fixed bug in handling of argv in config and plugin test utilities
  (#119 part two). Thanks to John J Lee for the bug report and patch.
- Fixed bug where Failure cases due to invalid test name
  specifications were passed to plugins makeTest (#120). Thanks to
  John J Lee for the bug report and patch.
- Fixed bugs in doc css that mangled display in small windows. Thanks
  to Ben Hoyt for the bug report and Michal Kwiatkowski for the fix.
- Made it possible to pass a list or comma-separated string as
  defaultTest to main(). Thanks to Allen Bierbaum for the suggestion
  and patch.
- Fixed a bug in nose.selector and nose.util.getpackage that caused
  directories with names that are not legal python identifiers to be
  collected as packages (#143). Thanks to John J Lee for the bug
  report.

0.10.0

- Fixed bug that broke plugins with names containing underscores or
  hyphens. Thanks to John J Lee for the bug report and patch (Issue
  #81).
- Fixed typo in nose.__all__. Thanks to John J Lee for the bug report.
- Fixed handling of test descriptions that are multiline
  docstrings. Thanks to James Casbon for the patch (Issue #50).
- Improved documentation of doctest plugin to make it clear that
  entities may have doctests, or themselves be tests, but not
  both. Thanks to John J Lee for the bug report and patch (Issue #84).
- Made __file__ available in non-python-module doctests.
- Fixed bug that made it impossible for plugins to exclude package
  directories from test discovery (Issue #89). Thanks to John J Lee
  for the bug report and patch.
- Fixed bug that swallowed TypeError and AttributeError exceptions
  raised in some plugin calls (Issue #95). Thanks to John J Lee for
  the bug report.
- Fixed inconsistencies in many interfaces and docs. Thanks to John J
  Lee for many bug reports.
- Fixed bugs in rpm generation (Issue #96). Thanks to Mike Verdone for
  the bug report and http://bugs.python.org/issue644744 for the fix.
- Fixed inconsisent use of os.environ in plugin testing
  utilities. Thanks to John J Lee for the bug report and patch (Issue
  #97).
- Fixed bug in test_address that prevented use of nose.case.Test in
  doctests (Issue #100). Thanks to John J Lee for the bug report.
- Fixed bug in error class plugin that caused string exceptions to be
  masked (#Issue 101). Thanks to depaula for the bug report.
- Fixed bugs in tests and the profiler plugin when running under
  Windows (Issue #103). Thanks to Sidnei Da Silva for the bug report.
- Fixed bugs in plugin calls that caused exception swallowing (Issue
  #107). Thanks to John L Lee for the bug report and patch.
- Added more plugin example doctests. Thanks to Kumar McMillan and
  John L Lee for patches and lots of help.
- Changed default location of id file for TestId plugin from ~/.noseids to
  .noseids in the configured working directory.

0.10.0b1

- Added support for a description attribute on tests in function and
  method test cases.  Most useful for generators: set the description
  attribute on the yielded function.
- Fixed incorrect signature of addSuccess() method in
  IPluginInterface. Thanks to nosexunit for the bug report. (Issue
  #68).
- Fixed isclass() function in nose.util so that it will not raise an
  exception when examining instances that have no accessible __bases__
  attribute. (Issue #65).
- Fixed passing of tests to result; the test itself and not the
  wrapper was being passed, resulting in test description plugin hooks
  not being called. (Issue #71).
- Fixed bugs in FailureDetail and Capture plugins, and plugin manager
  and proxy uses of chainable plugin calls. Thanks to Ian Bicking for
  the bug report (Issue #72).
- Improved documentation.

0.10.0a2

- Changed entry point name to nose.plugins.0.10 -- dashes and other
  non-word characters besides . are not allowed in entry point names.
  (Issue #67)
- Fixed loading of plugins from that entry point.
- Fixed backwards-compatibility issue in nose.util (is_generator was
  renamed isgenerator). (Issue #64)
- Fixed bug in --logging-config option. Thanks to anton_kr... at yahoo
  com for the bug report. (Issue #62)
- Fixed bug in handling of --where argument: first --where was not
  passed to loader as workingDir. Thanks to nosexunit for the bug
  report. (Issue #63).

0.10.0a1

- Rewrote test loader to be more drop-in compatible with
  unittest.TestLoader and to support a more user-friendly command
  line.
- Rewrote test runner and result classes to reduce duplication of effort.
- Revised configuration system to be less convoluted.
- Added nose.case.TestCase as universal wrapper for all
  testcases. Plugins always see instances of this class.
- Added a management layer to the plugin system, allowing for easy use
  of different plugin loading schemes. The default manager loads
  builtin plugins, 0.10 plugins under the setuptools entrypoint
  nose.plugins.0-10 and provides limited support for legacy plugins
  loaded under the entrypoint nose.plugins.
- Added plugin hooks in all phases of discovery, running and description.
- Converted several formely core features to plugins: output capture,
  assert introspection, pdb, and skipped and deprecated test support.
- Added id plugin that allows for easier specification of tests on the
  command line.
- Added ErrorClassPlugin base class to allow for easier authoring of
  plugins that handle errors, like the builtin skipped and deprecated
  test plugins.
- Added support for loading doctests from non-module files for all
  supported python versions.
- Added score property to plugins to allow plugins to execute in a
  defined order (higher score execute first).
- Expanded nose's own test suite to include a variety of functional tests.
- Fixed many bugs.

0.9.3

- Added support for user configuration files. Thanks to Antoine Pitrou for the
  patch.
- Fixed bug that caused profiler plugin to leak 0-byte temp files. Thanks to
  Antoine Pitrou for the patch.
- Made usage of temp files in profiler plugin more sensible. Thanks to Michael
  Sclenker for the bug report.
- Fixed bug that stopped loading of twisted TestCase tests. Thanks to Kumar
  McMillan for the bug report.
- Corrected man page location. Thanks to luke macken for the bug report and
  patch.
- Added with_setup to nose.tools.__all__. Thanks to Allen Bierbaum for the bug
  report.
- Altered plugin loading so that builtin plugins can be loaded without
  setuptools. Thanks to Allen Bierbaum for the suggestion.
- Fixed a bug in the doctests plugin that caused an error when multiple
  exclude arguments were specified. Thanks to mbeachy for the bug report and
  patch.

0.9.2

- Added nosetests setuptools command. Now you can run python setup.py
  nosetests and have access to all nose features and plugins. Thanks to James
  Casbon for the patch.
- Added make_decorator function to nose.tools. Used to construct decorator
  functions that are well-behaved and preserve as much of the original
  function's metadata as possible. Thanks to Antoine Pitrou for the patch.
- Added nose.twistedtools, contributed by Antoine Pitrou. This module adds
  @deferred decorator that makes it simple to write deferred tests, with or
  without timeouts.
- Added monkeypatch to doctests that keeps doctest from stepping on coverage
  when the two plugins are used together. Thanks to David Avraamides for the
  bug report.
- Added isolation plugin. Use this plugin to automatically restore sys.modules
  after each test module or package. Thanks to Michal Kwiatkowski for the
  feature request.
- Fixed bug where -vvvv turned off verbose logging instead of making it even
  more verbose. Thanks to Ian Bicking for the bug report.
- Fixed bug where assert inspection would fail when the trailing """ of a
  docstring was one of the inspected lines. Thanks to cito at online dot de
  for the bug report.
- Updated attrib plugin to allow selection of test methods by attributes of
  the test case class. Thanks to Jason Hildebrand for the patch.
- Improved compatibility with python 2.2. Thanks to Chad Whitacre for the
  patch.
- Fixed bug in handling of options from setup.cfg. Thanks to Kumar McMillan for
  the patch.
- Fixed bug in generator methods, where a generator method using an inline
  funciton would result in an AttributeError. Thanks to Antoine Pitrou for the
  bug report.
- Updated coverage plugin to ignore lines tagged with #pragma: no cover,
  matching the behavior of coverage.py on the command line. Thanks to Bill
  Zingler for the bug report.
- Added a man page for nosetests. Thanks to Gustavo Noronha Silva for the
  request and providing an example.

0.9.1

- New function nose.runmodule() finds and runs tests only in a
  single module, which defaults to __main__ (like unittest.main() or
  doctest.runmodule()). Thanks Greg Wilson for the suggestion.
- Multiple -w (--where) arguments can now be used in one command line,
  to find and run tests in multiple locations. Thanks Titus Brown for
  the suggestion.
- Multiple --include and --exclude arguments are now accepted in one command
  line. Thanks Michal Kwiatkowski for the feature request.
- Coverage will now include modules not imported by any test when
  using the new --cover-inclusive switch. Thanks James Casbon for the
  patch.
- module:TestClass test selections now properly select all tests in the test
  class.
- startTest and stopTest are now called in plugins at the beginning and end of
  test suites, including test modules, as well as individual tests. Thanks
  Michal Kwiatkowski for the suggestion.
- Fix bug in test selection when run as ``python setup.py test``: 'test' was
  passing through and being used as the test name selection. Thanks Kumar
  McMillan for the bug report.
- Fix bug in handling of -x/--stop option where the test run would stop on
  skipped or deprecated tests. Thanks Kumar McMillan for the bug report.
- Fix bug in loading tests from projects with layouts that place modules in
  /lib or /src dirs and tests in a parallel /tests dir.
- Fix bug in python version detection. Thanks Kevin Dangoor for the bug report
  and fix.
- Fix log message in selector that could raise IndexError. Thanks Kumar
  McMillan for the bug report and patch.
- Fix bug in handling doctest extension arguments specified in environment and
  on command line. Thanks Ian Bicking for the bug report.
- Fix bug in running fixtures (setup/teardown) that are not functions, and
  report a better error message when a fixture is not callable. Thanks Ian
  Bicking for the bug report.

0.9.0

- More unit tests and better test coverage. Numerous bugfixes deriving from
  same.
- Make --exe option do what it says, and turn it on by default on
  Windows. Add --noexe option so windows users can turn if off.Thanks
  richard at artsalliancemedia dot com for the bug reports.
- Handle a working directory that happens to be in the middle of a package
  more gracefully. Thanks Max Ischenko for the bug report and test case.
- Fix bugs in test name comparison when a test module is specified whose name
  overlaps that of a non-test module. Thanks Max Ischenko for the bug report
  and test case.
- Fix warning spam when a non-existent test file is requested on the command
  line. Thanks Max Ischenko for the bug report.

0.9.0b2

- Allow --debug to set any logger to DEBUG. Thanks to casbon at gmail dot com
  for the patch.
- Fix doctest help, which was missing notes about the environment variables
  that it accepts. Thanks to Kumar McMillan for the patch.
- Restore sys.stdout after run() in nose.core. Thanks to Titus Brown for the
  bug report.
- Correct handling of trailing comma in attrib plugin args. Thanks Titus Brown
  for the patch.

0.9.0b1

- Fix bug in handling of OR conditions in attrib plugin. Thanks to Titus
  Brown for the bug report.
- Fix bug in nose.importer that would cause an attribute error when a local
  module shadowed a builtin, or other object in sys.modules, without a
  __file__ attribute. Thanks to casbon at gmail dot com for the bug report.
- Fix bug in nose.tools decorators that would cause decorated tests to appear
  with incorrect names in result output.

0.9.0a2

- In TestLoader, use inspect's isfunction() and ismethod() to filter functions
  and methods, instead of callable(). Thanks to Kumar McMillan for reporting
  the bug.
- Fix doctest plugin: return an empty iterable when no tests are found in a
  directory instead of None. Thanks to Kumar McMillan for the bug report and
  patch.
- Ignore executable python modules, unless run with --exe file. This is a
  partial defense against nose causing trouble by loading python modules that
  are not import-safe. The full defense: don't write modules that aren't
  import safe!
- Catch and warn about errors on plugin load instead of dying.
- Renamed builtin profile module from nose.plugins.profile to
  nose.plugins.prof to avoid shadowing stdlib profile.py module.

0.9.0a1

- Add support for plugins, with hooks for selecting, loading and reporting on
  tests. Doctest and coverage are now plugins.
- Add builtin plugins for profiling with hotshot, selecting tests by
  attribute (contributed by Mika Eloranta), and warning of missed tests
  specified on command line.
- Change command line test selection syntax to match unittest. Thanks to Titus
  Brown for the suggestion.
- Option to drop into pdb on error or failure.
- Option to stop running on first error or failure. Thanks to Kevin Dangoor
  for the suggestion.
- Support for doctests in files other than python modules (python 2.4 only)
- Reimplement base test selection as single self-contained class.
- Reimplement test loading as unittest-compatible TestLoader class.
- Remove all monkeypatching.
- Reimplement output capture and assert introspection support in
  unittest-compatible Result class.
- Better support for multiline constructions in assert introspection.
- More context output with assert introspections.
- Refactor setuptools test command support to use proxied result, which
  enables output capture and assert introspection support without
  monkeypatching. Thanks to Philip J. Eby for the suggestion and skeleton
  implementation.
- Add support for generators in test classes. Thanks to Jay Parlar for the
  suggestion and patch.
- Add nose.tools package with some helpful test-composition functions and
  decorators, including @raises, contributed by Scot Doyle.
- Reimplement nose.main (TestProgram) to have unittest-compatible signature.
- All-new import path handling. You can even turn it off! (If you don't,
  nose will ensure that all directories from which it imports anything are on
  sys.path before the import.)
- Logging package used for verbose logging.
- Support for skipped and deprecated tests.
- Configuration is no longer global.

0.8.7

- Add support for py.test-style test generators. Thanks to Jay Parlar for
  the suggestion.
- Fix bug in doctest discovery. Thanks to Richard Cooper for the bug report.
- Fix bug in output capture being appended to later exceptions. Thanks to
  Titus Brown for the patch that uncovered the bug.
- Fix bug(?) in Exception patch that caused masked hasattr/__getattr__ loops
  to either become actual infinite loops, or at least take so long to finally
  error out that they might as well be infinite.
- Add -m option to restrict test running to only tests in a particular package
  or module. Like the -f option, -m does not restrict test *loading*, only
  test *execution*.
- When loading and running a test module, ensure that the module's path is in
  sys.path for the duration of the run, not just while importing the module.
- Add id() method to all callable test classes, for greater unittest
  compatibility.

0.8.6

- Fix bug with coverage output when sys.modules contains entries without
  __file__ attributes
- Added -p (--cover-packages) switch that may be used to restrict coverage
  report to modules in the indicated package(s)

0.8.5

- Output capture and verbose assertion errors now work when run like
  'python setup.py test', as advertised.
- Code coverage improvements: now coverage will be output for all modules
  imported by any means that were not in sys.modules at the start of the test
  run. By default, test modules will be excluded from the coverage report, but
  you can include them with the -t (--cover-tests) option.

0.8.4

- Fix bugs in handling of setup/teardown fixtures that could cause TypeError
  exceptions in fixtures to be silently ignored, or multiple fixtures of the
  same type to run. Thanks to Titus Brown for the bug report.

0.8.3

- Add -V (--version) switch to nosetests
- Fix bug where sys.path would not be set up correctly when running some
  tests, producing spurious import errors (Thanks to Titus Brown and Mike
  Thomson for the bug reports)
- For test classses not derived from unittest.TestCase, output (module.Class)
  "doc string" as test description, when method doc string is available
  (Thanks to David Keeney for the suggestion, even if this isn't quite what he
  meant)

0.8.2

- Revise import to bypass sys.path and manipulate sys.modules more
  intelligently, ensuring that the test module we think we are loading is the
  module we actually load, and that modules loaded by other imports are not
  reloaded without cause
- Allow test directories inside of packages. Formerly directories matching
  testMatch but lacking an __init__.py would cause an ImportError when located
  inside of packages
- Fix bugs in different handling of -f switch in combination with -w and -o

0.8.1

- Fix bug in main() that resulted in incorrect exit status for nosetests
  script when tests fail
- Add missing test files to MANIFEST.in
- Miscellaneous pylint cleanups

0.8

- Add doctest support
- Add optional code coverage support, using Ned Batchelder's coverage.py;
  activate with --coverage switch or NOSE_COVERAGE environment variable
- More informative error message on import error
- Fix bug where module setup could be called twice and teardown skipped
  for certain setup method names.
- main() returns success value, does not exit. run_exit() added to support
  old behavior; nosetests script now calls nose.run_exit()

0.7.5

- Fix bus error on exit
- Discover tests inside of non-TestCase classes that match testMatch
- Reorganize selftest: now selftest tests the output of a full nose run
- Add test_with_setup.py contributed by Kumar McMillan

0.7.2

- Refactor and correct bugs in discovery and test loading
- Reorganize and expand documentation
- Add -f (run this test file only) switch

0.7.1

- Bugfix release: test files in root of working directory were not being
  stripped of file extension before import.

0.7

- Change license to LGPL
- Major rework of output capture and assert introspection
- Improve test discovery: now finds tests in packages
- Replace -n switch ('no cwd') with -w switch ('look here')

0.6

- New nosetests script
- Allow specification of names on command line that are loadable but not
  directly loadable as modules (eg nosetests -o path/to/tests.py)
- Add optional py.test-like assert introspection. Thanks to Kevin Dangoor
  for the suggestion.
- Improvements to selftest

0.5.1

- Increased compatibility with python 2.3 (and maybe earlier)
- Increased compatibility with tests written for py.test: now calls
  module.setup_module(module) if module.setup_module() fails
<|MERGE_RESOLUTION|>--- conflicted
+++ resolved
@@ -1,6 +1,5 @@
 1.0.1
 
-<<<<<<< HEAD
 - Code coverage plugin now uses native HTML generation when coverage 3 is
   installed (#264). Thanks to Timothee Peignier for the patch.
 - Xunit plugin now shows test run time in fractions of a second (#317)
@@ -8,16 +7,12 @@
 - Fixed problems with SkipTest in Python 3.2 (#389)
 - Fixes Xunit plugin to handle non-UTF8 characters (#395)
 - Makes --plugins more succinct when there are no options (#235)
-
-1.0.0
-=======
 - Fixed bug in doctest plugin under python 3. Thanks to Thomas Kluyver
   for the patch. (#391)
 - Fixed bug in tests for twisted tools. Thanks to Thomas Kluyver
   for the patch.
 
-1.0
->>>>>>> ba1074e5
+1.0.0
 
 - Made nose compatible with python 3. **Huge** thanks to Alex "foogod"
   Stewart!
